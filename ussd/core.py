"""
Comming soon
"""
from urllib.parse import unquote
from copy import copy, deepcopy
from rest_framework.views import APIView
from django.http import HttpResponse
from structlog import get_logger
import staticconf
from django.conf import settings
from importlib import import_module
from django.contrib.sessions.backends import signed_cookies
from django.contrib.sessions.backends.base import CreateError
from jinja2 import Template, Environment, TemplateSyntaxError
from .screens.serializers import UssdBaseSerializer
from rest_framework.serializers import SerializerMetaclass
import re
import json
import os
from configure import Configuration
from datetime import datetime
from ussd.models import SessionLookup
from annoying.functions import get_object_or_None
from ussd import defaults as ussd_airflow_variables
from django.utils import timezone
import requests
import inspect
from ussd.tasks import report_session
from ussd import utilities

_registered_ussd_handlers = {}
_registered_filters = {}
<<<<<<< HEAD
_built_in_functions = {}

# initialize jinja2 environment
env = Environment(keep_trailing_newline=True)
env.filters.update(_registered_filters)

=======
_customer_journey_files = []
>>>>>>> b8688ca3

class MissingAttribute(Exception):
    pass


class InvalidAttribute(Exception):
    pass


class DuplicateSessionId(Exception):
    pass


def register_filter(func_name, *args, **kwargs):
    filter_name = func_name.__name__
    _registered_filters[filter_name] = func_name


def register_function(func_name, *args, **kwargs):
    function_name = func_name.__name__
    _built_in_functions[function_name] = func_name


def get_session_engine():
    session_engine = import_module(getattr(settings, "USSD_SESSION_ENGINE",
                                           settings.SESSION_ENGINE))
    if session_engine is signed_cookies:
        raise ValueError("You cannot use channels session "
                         "functionality with signed cookie sessions!")
    return session_engine


def ussd_session(session_id):
    session = get_session_engine().SessionStore(session_key=session_id)
    session._session.keys()
    session._session_key = session_id

    # If the session does not already exist, save to force our
    # session key to be valid.
    if not session.exists(session.session_key):
        try:
            session.save(must_create=True)
        except CreateError:
            # Session wasn't unique, so another consumer is doing the same thing
            raise DuplicateSessionId("another sever is working"
                                     "on this session id")
    return session


def generate_session_id():
    session_store = get_session_engine().SessionStore()
    session_store.save()  # generate session_key
    return session_store.session_key


def load_yaml(file_path, namespace):
    file_path = Template(file_path).render(os.environ)
    yaml_dict = Configuration.from_file(
            os.path.abspath(file_path),
            configure=False
        )
    staticconf.DictConfiguration(
        yaml_dict,
        namespace=namespace,
        flatten=False)


class UssdRequest(object):
    """
    :param session_id:
        used to get session or create session if does not
        exits.

        If session is less than 8 we add *s* to make the session
        equal to 8

    :param phone_number:
        This the user identifier

    :param input:
        This ussd input the user has entered.

    :param language:
        Language to use to display ussd

    :param kwargs:
        Extra arguments.
        All the extra arguments will be set to the self attribute

        For instance:

        .. code-block:: python

            from ussd.core import UssdRequest

            ussdRequest = UssdRequest(
                '12345678', '702729654', '1', 'en',
                name='mwas'
            )

            # accessing kwarg argument
            ussdRequest.name
    """
    def __init__(self, session_id, phone_number,
                 ussd_input, language, default_language=None,
                 use_built_in_session_management=False,
                 expiry=180,
                 **kwargs):
        """
        :param session_id: Used to maintain session 
        :param phone_number: user dialing in   
        :param ussd_input: input entered by user
        :param language: language to be used
        :param default_language: language to used
        :param use_built_in_session_management: Used to enable ussd_airflow to 
            manage its own session, by default its set to False, is set to true 
        then the session_id should be None and expiry can't be None. 
        :param expiry: Its only used if use_built_in_session_management has
        been enabled. 
        :param kwargs: All other extra arguments
        """

        self.expiry = expiry
        # A bit of defensive programming to make sure
        # session_built_in_management has been initiated
        if use_built_in_session_management and session_id is not None:
            raise InvalidAttribute("When using built_in_session_management "
                                   "has been enabled session_id should "
                                   "be None")
        if use_built_in_session_management and expiry is None:
            raise InvalidAttribute("When built_in_session_management has been"
                                   "enabled expiry should not be None")
        # session id should not be None if built in session management
        # has not been enabled
        if session_id is None and not use_built_in_session_management:
            raise InvalidAttribute(
                "Session id should not be None if built in session management "
                "has not been enabled"
            )

        if use_built_in_session_management:
            session_id = self.get_or_create_session_id(phone_number)
        else:
            # if session id is less than 8 should provide the
            # suplimentary characters with 's'
            if len(str(
                    session_id)) < 8 and not use_built_in_session_management:
                session_id = 's' * (8 - len(str(session_id))) + session_id

        self.phone_number = phone_number
        self.input = unquote(ussd_input)
        self.language = language
        self.default_language = default_language or 'en'
        self.session_id = session_id
        self.session = ussd_session(self.session_id)

        for key, value in kwargs.items():
            setattr(self, key, value)


    def forward(self, handler_name):
        """
        Forwards a copy of the current request to a new
        handler. Clears any input, as it is assumed this was meant for
        the previous handler. If you need to pass info between
        handlers, do it through the USSD session.
        """
        new_request = copy(self)
        new_request.input = ''
        return new_request, handler_name

    def all_variables(self):
        all_variables = copy(self.__dict__)

        # delete session if it exist
        all_variables.pop("session", None)

        return all_variables

    def get_or_create_session_id(self, user_id):
        session_mapping = get_object_or_None(SessionLookup, user_id=user_id)

        # if its missing create a new one.
        if session_mapping is None:
            session_mapping = SessionLookup.objects.create(
                user_id=user_id,
                session_id=generate_session_id()
            )
        else:
            session = ussd_session(session_mapping.session_id)

            # get last time session was updated
            if session.get(ussd_airflow_variables.last_update):
                last_updated = utilities.string_to_datetime(
                    session[ussd_airflow_variables.last_update])
            else:
                last_updated = timezone.make_naive(session_mapping.updated_at)

            # check inactivity or if session has been closed
            inactivity_duration = (datetime.now() - last_updated).total_seconds()
            if inactivity_duration > self.expiry or \
                    session.get(ussd_airflow_variables.expiry):

                # update session_mapping with the new session_id
                session_mapping.session_id = generate_session_id()
                session_mapping.save()

        return session_mapping.session_id




class UssdResponse(object):
    """
    :param text:
        This is the ussd text to display to the user
    :param status:
        This shows the status of ussd session.

        True -> to continue with the session

        False -> to end the session
    :param session:
        This is the session object of the ussd session
    """
    def __init__(self, text, status=True, session=None):
        self.text = text
        self.status = status
        self.session = session

    def dumps(self):
        return self.text

    def __str__(self):
        return self.dumps()


class UssdViewMetaClass(type):
    def __init__(cls,name,bases,attr,**kwargs):
        super(UssdViewMetaClass,cls).__init__(
            name,bases,attr)
        path = getattr(cls,'customer_journey_conf')
        if path is not None:
            _customer_journey_files.append(getattr(cls,'customer_journey_conf'))


class UssdHandlerMetaClass(type):

    def __init__(cls, name, bases, attr, **kwargs):
        super(UssdHandlerMetaClass, cls).__init__(
            name, bases, attr)

        abstract = attr.get('abstract', False)

        if not abstract or attr.get('screen_type', '') == 'custom_screen':
            required_attributes = ('screen_type', 'serializer', 'handle')

            # check all attributes have been defined
            for attribute in required_attributes:
                if attribute not in attr and not hasattr(cls, attribute):
                    raise MissingAttribute(
                        "{0} is required in class {1}".format(
                            attribute, name)
                    )

            if not isinstance(attr['serializer'], SerializerMetaclass):
                raise InvalidAttribute(
                    "serializer should be a "
                    "instance of {serializer}".format(
                        serializer=SerializerMetaclass)
                )
            _registered_ussd_handlers[attr['screen_type']] = cls


class UssdHandlerAbstract(object, metaclass=UssdHandlerMetaClass):
    abstract = True

    def __init__(self, ussd_request: UssdRequest,
                 handler: str, screen_content: dict,
                 initial_screen: dict, logger=None):
        self.ussd_request = ussd_request
        self.handler = handler
        self.screen_content = screen_content

        self.SINGLE_VAR = re.compile(r"^%s\s*(\w*)\s*%s$" % (
            '{{', '}}'))
        self.clean_regex = re.compile(r'^{{\s*(\S*)\s*}}$')
        self.logger = logger or get_logger(__name__).bind(
            handler=self.handler,
            screen_type=getattr(self, 'screen_type', 'custom_screen'),
            **ussd_request.all_variables(),
        )
        self.initial_screen = initial_screen

        self.pagination_config = self.initial_screen.get('pagination_config',
                                                         {})

        self.pagination_more_option = self._add_end_line(
            self.get_text(
                self.pagination_config.get('more_option', "more\n")
            )
        )
        self.pagination_back_option = self._add_end_line(
            self.get_text(
                self.pagination_config.get('back_option', "back\n")
            )
        )
        self.ussd_text_limit = self.pagination_config.\
            get("ussd_text_limit", ussd_airflow_variables.ussd_text_limit)

    def handle(self):
        if not self.ussd_request.input:
            ussd_response = self.show_ussd_content()
            return ussd_response if isinstance(ussd_response, UssdResponse) \
                else UssdResponse(str(ussd_response))
        return self.handle_ussd_input(self.ussd_request.input)

    def get_text_limit(self):
        return self.ussd_text_limit

    def show_ussd_content(self, **kwargs):
        raise NotImplementedError

    def handle_ussd_input(self, ussd_input):
        raise NotImplementedError

    @staticmethod
    def get_session_items(session) -> dict:
        return dict(iter(session.items()))

    @classmethod
    def get_context(cls, session, extra_context=None):
        context = cls.get_session_items(session)

        context.update(
            dict(os.environ)
        )

        if extra_context is not None:
            context.update(extra_context)

        # add timestamp in the context
        context.update(
            dict(now=datetime.now())
        )

        # add all built in functions
        context.update(
            _built_in_functions
        )
        return context

    @staticmethod
    def render_text(session, text, context=None, extra=None, encode=None):
        if context is None:
            context = UssdHandlerAbstract.get_context(
                session
            )

        if extra:
            context.update(extra)

        template = env.from_string(text or '')
        text = template.render(context)
        return json.dumps(text) if encode is 'json' else text

    def get_text(self, text_context=None):
        text_context = self.screen_content.get('text')\
                       if text_context is None \
                       else text_context

        if isinstance(text_context, dict):
            language = self.ussd_request.language \
                   if self.ussd_request.language \
                          in text_context.keys() \
                   else self.ussd_request.default_language

            text_context = text_context[language]

        return self.render_text(
            self.ussd_request.session,
            text_context
        )

    @classmethod
    def evaluate_jija_expression(cls, expression, session,
                                 extra_context=None,
                                 lazy_evaluating=False,
                                 default=None):
        if not isinstance(expression, str) or \
                (lazy_evaluating and not cls._contains_vars(
                    expression)):
            return expression

        context = cls.get_context(
            session, extra_context=extra_context)

        try:
            expr = env.compile_expression(
                expression.replace("{{", "").replace("}}", "")
            )
            return expr(context)
        except Exception:
            try:
                return env.from_string(expression or '').render(context)
            except Exception:
                return default

    @classmethod
    def validate(cls, screen_name: str, ussd_content: dict) -> (bool, dict):
        screen_content = ussd_content[screen_name]
        # adding screen name in context might be needed by validator
        ussd_content['screen_name'] = screen_name
        validation = cls.serializer(data=screen_content,
                                     context=ussd_content)
        del ussd_content['screen_name']
        if validation.is_valid():
            return True, {}
        return False, validation.errors

    @staticmethod
    def _contains_vars(data):
        '''
        returns True if the data contains a variable pattern
        '''
        if isinstance(data, str):
            for marker in ('{%', '{{', '{#'):
                if marker in data:
                    return True
        return False

    @staticmethod
    def _add_end_line(text):
        if text and '\n' not in text:
            text += '\n'
        return text

    def get_loop_items(self):
        loop_items = self.evaluate_jija_expression(
            self.screen_content["with_items"],
            session=self.ussd_request.session
        ) if self.screen_content.get("with_items") else [0] or [0]
        return loop_items

    @classmethod
    def render_request_conf(cls, session, data):
        if isinstance(data, str):
            jinja_results = cls.evaluate_jija_expression(data, session)
            return data if jinja_results is None else jinja_results

        elif isinstance(data, list):
            list_data = []
            for i in data:
                list_data.append(cls.render_request_conf(
                    session, i))

            return list_data

        elif isinstance(data, dict):
            dict_data = {}
            for key, value in data.items():
                dict_data.update(
                    {key: cls.render_request_conf(
                        session, value)}
                )
            return dict_data
        else:
            return data

    @staticmethod
    def get_variables_from_response_obj(response):
        response_varialbes = {}

        for i in inspect.getmembers(response):
            # Ignores anything starting with underscore
            # (that is, private and protected attributes)
            if not i[0].startswith('_'):
                # Ignores methods
                if not inspect.ismethod(i[1]) and \
                                type(i[1]) in \
                                (str, dict, int, dict, float, list, tuple):
                    if len(i) == 2:
                        response_varialbes.update(
                            {i[0]: i[1]}
                        )

        try:
            response_content = json.loads(response.content.decode())
        except json.JSONDecodeError:
            response_content = response.content.decode()

        if isinstance(response_content, dict):
            response_varialbes.update(
                response_content
            )

        # update content to save the one that has been decoded
        response_varialbes.update(
            {"content": response_content}
        )

        return response_varialbes
    @classmethod
    def make_request(cls, http_request_conf, response_session_key_save,
                     session, logger=None
                     ):
        logger = logger or get_logger(__name__).bind(
            action="make_request",
            session_id=session.session_key
        )
        logger.info("sending_request", **http_request_conf)
        response = requests.request(**http_request_conf)
        logger.info("response", status_code=response.status_code,
                         content=response.content)

        response_to_save = cls.get_variables_from_response_obj(response)

        # save response in session
        session[response_session_key_save] = response_to_save

        return response

    @staticmethod
    def fire_ussd_report_session_task(initial_screen: dict, session_id: str,
                            support_countdown=True):
        ussd_report_session = initial_screen['ussd_report_session']
        args = (session_id,)
        kwargs = {'screen_content': initial_screen}
        keyword_args = ussd_report_session.get("async_parameters",
                                               {"countdown": 900}).copy()
        if not support_countdown and keyword_args.get('countdown'):
            del keyword_args['countdown']

        report_session.apply_async(
            args=args,
            kwargs=kwargs,
            **keyword_args
        )


class UssdView(APIView, metaclass=UssdViewMetaClass):
    """
    To create Ussd View requires the following things:
        - Inherit from **UssdView** (Mandatory)
            .. code-block:: python

                from ussd.core import UssdView

        - Define Http method either **get** or **post** (Mandatory)
            The http method should return Ussd Request

                .. autoclass:: ussd.core.UssdRequest

        - define this varialbe *customer_journey_conf*
            This is the path of the file that has ussd screens
            If you want your file to be dynamic implement the
            following method **get_customer_journey_conf** it
            will be called by request object

        - define this variable *customer_journey_namespace*
            Ussd_airflow uses this namespace to save the
            customer journey content in memory. If you want
            customer_journey_namespace to be dynamic implement
            this method **get_customer_journey_namespace** it
            will be called with request object

        - override HttpResponse
            In ussd airflow the http method return UssdRequest object
            not Http response. Then ussd view gets UssdResponse object
            and convert it to HttpResponse. The default HttpResponse
            returned is a normal HttpResponse with body being ussd text

            To override HttpResponse returned define this method.
            **ussd_response_handler** it will be called with
            **UssdResponse** object.

                .. autoclass:: ussd.core.UssdResponse

    Example of Ussd view

    .. code-block:: python

        from ussd.core import UssdView, UssdRequest


        class SampleOne(UssdView):

            def get(self, req):
                return UssdRequest(
                    phone_number=req.data['phoneNumber'].strip('+'),
                    session_id=req.data['sessionId'],
                    ussd_input=text,
                    service_code=req.data['serviceCode'],
                    language=req.data.get('language', 'en')
                )

    Example of Ussd View that defines its own HttpResponse.

    .. code-block:: python

        from ussd.core import UssdView, UssdRequest


        class SampleOne(UssdView):

            def get(self, req):
                return UssdRequest(
                    phone_number=req.data['phoneNumber'].strip('+'),
                    session_id=req.data['sessionId'],
                    ussd_input=text,
                    service_code=req.data['serviceCode'],
                    language=req.data.get('language', 'en')
                )

            def ussd_response_handler(self, ussd_response):
                    if ussd_response.status:
                        res = 'CON' + ' ' + str(ussd_response)
                        response = HttpResponse(res)
                    else:
                        res = 'END' + ' ' + str(ussd_response)
                        response = HttpResponse(res)
                    return response
    """
    customer_journey_conf = None
    customer_journey_namespace = None

    def initial(self, request, *args, **kwargs):
        # initialize restframework
        super(UssdView, self).initial(request, args, kwargs)

        # initialize ussd
        self.ussd_initial(request)

    def ussd_initial(self, request, *args, **kwargs):
        if hasattr(self, 'get_customer_journey_conf'):
            self.customer_journey_conf = self.get_customer_journey_conf(
                request
            )
        if hasattr(self, 'get_customer_journey_namespace'):
            self.customer_journey_namespace = \
                self.get_customer_journey_namespace(request)

        if self.customer_journey_conf is None \
                or self.customer_journey_namespace is None:
            raise MissingAttribute("attribute customer_journey_conf and "
                                   "customer_journey_namespace are required")

        if not self.customer_journey_namespace in \
                staticconf.config.configuration_namespaces:
            load_yaml(
                self.customer_journey_conf,
                self.customer_journey_namespace
            )

        # confirm variable template has been loaded
        # get initial screen

        initial_screen = staticconf.read(
            "initial_screen",
            namespace=self.customer_journey_namespace)

        if isinstance(initial_screen, dict) and \
                initial_screen.get('variables'):
            variable_conf = initial_screen['variables']
            file_path = variable_conf['file']
            namespace = variable_conf['namespace']
            if not namespace in \
                    staticconf.config.configuration_namespaces:
                load_yaml(file_path, namespace)

        self.initial_screen = initial_screen \
            if isinstance(initial_screen, dict) \
            else {"initial_screen": initial_screen}

    def finalize_response(self, request, response, *args, **kwargs):

        if isinstance(response, UssdRequest):
            self.logger = get_logger(__name__).bind(**response.all_variables())
            try:
                ussd_response = self.ussd_dispatcher(response)
            except Exception as e:
                if settings.DEBUG:
                    ussd_response = UssdResponse(str(e))
            return self.ussd_response_handler(ussd_response)
        return super(UssdView, self).finalize_response(
            request, response, args, kwargs)

    def ussd_response_handler(self, ussd_response):
        return HttpResponse(str(ussd_response))

    def ussd_dispatcher(self, ussd_request):

        # Clear input and initialize session if we are starting up
        if '_ussd_state' not in ussd_request.session:
            ussd_request.input = ''
            ussd_request.session['_ussd_state'] = {'next_screen': ''}
            ussd_request.session['ussd_interaction'] = []
            ussd_request.session['posted'] = False
            ussd_request.session['submit_data'] = {}
            ussd_request.session['session_id'] = ussd_request.session_id
            ussd_request.session['phone_number'] = ussd_request.phone_number

        # update ussd_request variable to session and template variables
        # to be used later for jinja2 evaluation
        ussd_request.session.update(ussd_request.all_variables())

        # for backward compatibility
        # there are some jinja template using ussd_request
        # eg. {{ussd_request.session_id}}
        ussd_request.session.update(
            {"ussd_request": ussd_request.all_variables()}
        )

        self.logger.debug('gateway_request', text=ussd_request.input)

        # Invoke handlers
        ussd_response = self.run_handlers(ussd_request)
        ussd_request.session[ussd_airflow_variables.last_update] = \
            utilities.datetime_to_string(datetime.now())
        # Save session
        ussd_request.session.save()
        self.logger.debug('gateway_response', text=ussd_response.dumps(),
                     input="{redacted}")

        return ussd_response

    def run_handlers(self, ussd_request):

        handler = ussd_request.session['_ussd_state']['next_screen'] \
            if ussd_request.session.get('_ussd_state', {}).get('next_screen') \
            else "initial_screen"


        ussd_response = (ussd_request, handler)

        if handler != "initial_screen":
            # get start time
            start_time = utilities.string_to_datetime(
                ussd_request.session["ussd_interaction"][-1]["start_time"])
            end_time = datetime.now()
            # Report in milliseconds
            duration = (end_time - start_time).total_seconds() * 1000
            ussd_request.session["ussd_interaction"][-1].update(
                {
                    "input": ussd_request.input,
                    "end_time": utilities.datetime_to_string(end_time),
                    "duration": duration
                }
            )

        # Handle any forwarded Requests; loop until a Response is
        # eventually returned.
        while not isinstance(ussd_response, UssdResponse):
            ussd_request, handler = ussd_response

            screen_content = staticconf.read(
                handler,
                namespace=self.customer_journey_namespace)

            screen_type = 'initial_screen' \
                if handler == "initial_screen" and \
                   isinstance(screen_content, str) \
                else screen_content['type']

            ussd_response = _registered_ussd_handlers[screen_type](
                ussd_request,
                handler,
                screen_content,
                initial_screen=self.initial_screen,
                logger=self.logger
            ).handle()

        ussd_request.session['_ussd_state']['next_screen'] = handler

        ussd_request.session['ussd_interaction'].append(
            {
                "screen_name": handler,
                "screen_text": str(ussd_response),
                "input": ussd_request.input,
                "start_time": utilities.datetime_to_string(datetime.now())
            }
        )
        # Attach session to outgoing response
        ussd_response.session = ussd_request.session

        return ussd_response

    @staticmethod
    def validate_ussd_journey(ussd_content: dict) -> (bool, dict):
        errors = {}
        is_valid = True

        # should define initial screen
        if not 'initial_screen' in ussd_content.keys():
            is_valid = False
            errors.update(
                {'hidden_fields': {
                    "initial_screen": ["This field is required."]
                }}
            )
        for screen_name, screen_content in ussd_content.items():
            # all screens should have type attribute
            if screen_name == "initial_screen" and \
                    isinstance(screen_content, str):
                if not screen_content in ussd_content.keys():
                    is_valid = False
                    errors.update(
                        dict(
                            screen_name="Screen not available"
                        )
                    )
                continue

            screen_type = screen_content.get('type')

            # all screen should have type field.
            serialize = UssdBaseSerializer(data=screen_content,
                                           context=ussd_content)
            base_validation = serialize.is_valid()

            if serialize.errors:
                errors.update(
                    {screen_name: serialize.errors}
                )

            if not base_validation:
                is_valid = False
                continue

            # all screen type have their handlers
            handlers = _registered_ussd_handlers[screen_type]

            screen_validation, screen_errors = handlers.validate(
                screen_name,
                ussd_content
            )
            if screen_errors:
                errors.update(
                    {screen_name: screen_errors}
                )

            if not screen_validation:
                is_valid = screen_validation

        return is_valid, errors<|MERGE_RESOLUTION|>--- conflicted
+++ resolved
@@ -30,16 +30,13 @@
 
 _registered_ussd_handlers = {}
 _registered_filters = {}
-<<<<<<< HEAD
+_customer_journey_files = []
 _built_in_functions = {}
 
 # initialize jinja2 environment
 env = Environment(keep_trailing_newline=True)
 env.filters.update(_registered_filters)
 
-=======
-_customer_journey_files = []
->>>>>>> b8688ca3
 
 class MissingAttribute(Exception):
     pass
